# Do not manually modify this file.
# It is automatically generated by
# `./build_tools/requirements_to_environment.py`
name: testenv
channels:
- conda-forge
dependencies:
- numpy>=1.13,<1.17
- scipy=0.19.1
- scikit-learn=0.23
- matplotlib>=2.0,<3.0
- scikit-image>=0.14,<0.15
- sympy>=1.2
- statsmodels=0.8
- seaborn=0.8
- pandas=0.23
<<<<<<< HEAD
- pytest>=7
- sphinx>=1.7,<1.8
- coverage>=6.2
=======
- pytest>=5.1
- sphinx>=5.1
- coverage=4.4.2
>>>>>>> b917932f
- pillow
- imageio>=2.8
- pip
- pip:
  - sphinx-gallery==0.10.0<|MERGE_RESOLUTION|>--- conflicted
+++ resolved
@@ -14,15 +14,9 @@
 - statsmodels=0.8
 - seaborn=0.8
 - pandas=0.23
-<<<<<<< HEAD
 - pytest>=7
-- sphinx>=1.7,<1.8
+- sphinx>=5.1
 - coverage>=6.2
-=======
-- pytest>=5.1
-- sphinx>=5.1
-- coverage=4.4.2
->>>>>>> b917932f
 - pillow
 - imageio>=2.8
 - pip
